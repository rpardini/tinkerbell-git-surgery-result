--- conflicted
+++ resolved
@@ -48,27 +48,8 @@
 	return paths
 }
 
-<<<<<<< HEAD
-func init() {
-	oshwToInitPath := buildInitPaths()
-	job.RegisterDistro("nixos", func(ctx context.Context, j job.Job, s *ipxe.Script) {
-		bootScript(oshwToInitPath, j, s)
-	})
-}
-
-func bootScript(paths map[string]string, j job.Job, s *ipxe.Script) {
-	key := j.OperatingSystem().Slug + "/" + j.PlanSlug()
-	init := paths[key]
-	if init == "" {
-		tag := j.OperatingSystem().ImageTag
-		if tag == "" {
-			j.With("slug", j.OperatingSystem().Slug, "class", j.PlanSlug()).Error(errors.New("unknown os/class combo and no OSV ImageTag set"))
-			s.Shell()
-
-			return
-=======
 func (i Installer) BootScript() job.BootScript {
-	return func(j job.Job, s ipxe.Script) ipxe.Script {
+	return func(ctx context.Context, j job.Job, s ipxe.Script) ipxe.Script {
 		key := j.OperatingSystem().Slug + "/" + j.PlanSlug()
 		init := i.Paths[key]
 		if init == "" {
@@ -80,7 +61,6 @@
 			}
 			key = j.OperatingSystem().Slug + "/" + tag
 			init = "/nix/store/" + tag + "/init"
->>>>>>> 62948ac1
 		}
 
 		s.PhoneHome("provisioning.104.01")

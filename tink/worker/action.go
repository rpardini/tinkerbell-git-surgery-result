--- conflicted
+++ resolved
@@ -165,14 +165,9 @@
 		config.Cmd = []string{cmd}
 	}
 
-<<<<<<< HEAD
-	hostConfig := &container.HostConfig{
-		Binds: []string{workflowData},
-=======
 	wfDir := dataDir + string(os.PathSeparator) + wfID
 	hostConfig := &container.HostConfig{
 		Binds: []string{wfDir + ":/workflow"},
->>>>>>> e75c0f24
 	}
 
 	resp, err := cli.ContainerCreate(ctx, config, hostConfig, nil, action.GetName())
